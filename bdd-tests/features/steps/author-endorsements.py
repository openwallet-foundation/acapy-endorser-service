import os
import pprint
import random
import time
from typing import Literal

from behave import *
from requests import HTTPError
from util import (
    GET,
    POST,
    call_author_service,
    get_author_context,
    get_author_transaction_record,
    put_author_context,
    set_endorser_allowed_credential_definition,
    set_endorser_allowed_from_file,
    set_endorser_allowed_schema,
)

MAX_INC = 10
SLEEP_INC = 2
LEDGER_URL = os.getenv("LEDGER_URL")
REVOC_REG_COUNT = 5


@when('"{author}" creates a new schema')
def step_impl(context, author: str):
    # POST /schemas
    schema_name = "test_schema"
    schema_version = (
        str(random.randrange(100))
        + "."
        + str(random.randrange(100))
        + "."
        + str(random.randrange(100))
    )
    schema_attrs = [
        "full_name",
        "birthdate",
        "birthdate_dateint",
        "id_number",
        "favourite_colour",
    ]
    schema = {
        "schema_name": schema_name,
        "schema_version": schema_version,
        "attributes": schema_attrs,
    }
    resp = call_author_service(
        context,
        author,
        POST,
        "/schemas",
        data=schema,
    )
    assert "txn" in resp, pprint.pp(resp)
    assert "transaction_id" in resp["txn"], pprint.pp(resp)
    # save into context
    put_author_context(context, author, "current_transaction", resp["txn"])
    put_author_context(context, author, "current_schema", schema)


@when('the endorser allows "{author}" last schema')
@then('the endorser allows "{author}" last schema')
def step_impl(context, author: str):
    schema = get_author_context(context, author, "current_schema")
    resp = call_author_service(
        context,
        author,
        GET,
        "/wallet/did/public",
    )
    public_did = resp["result"]["did"]

    resp = set_endorser_allowed_schema(
        context,
        author_did=public_did,
        schema_name=schema["schema_name"],
        version=schema["schema_version"],
    )


from util import (
    AllowedCredentialDefinition,
    AllowedSchema,
)


@when('the endorser allows "{author}" last schema from file via "{POST_or_PUT}"')
@then('the endorser allows "{author}" last schema from file via "{POST_or_PUT}"')
def step_impl(context, author: str, POST_or_PUT: Literal["POST"] | Literal["PUT"]):
    schema = get_author_context(context, author, "current_schema")
    resp = call_author_service(
        context,
        author,
        GET,
        "/wallet/did/public",
    )
    public_did = resp["result"]["did"]

    resp = set_endorser_allowed_from_file(
        context,
        POST_or_PUT,
        schemas=[
            AllowedSchema(
                author_did=public_did,
                schema_name=schema["schema_name"],
                version=schema["schema_version"],
            )
        ],
    )
    print(resp)


@when("the endorser fails to allow duplicate schemas from file")
@then("the endorser fails to allow duplicate schemas from file")
def step_impl(context):
    try:
        set_endorser_allowed_from_file(
            context,
            POST,
            schemas=[
                AllowedSchema(
                    author_did="FwTnTZgfhjzVyDPEenT4cP",
                    schema_name="test_schema",
                    version="46.83.99",
                ),
                AllowedSchema(
                    author_did="FwTnTZgfhjzVyDPEenT4cP",
                    schema_name="test_schema",
                    version="46.83.99",
                ),
            ],
        )
        assert False
    except HTTPError as e:
        assert e.response.status_code == 409


@when('the endorser fails to allow "{author}" duplicate schemas')
@then('the endorser fails to allow "{author}" duplicate schemas')
def step_impl(context, author: str):
    try:
        schema = get_author_context(context, author, "current_schema")
        resp = call_author_service(
            context,
            author,
            GET,
            "/wallet/did/public",
        )
        public_did = resp["result"]["did"]
        resp = set_endorser_allowed_schema(
            context,
            author_did=public_did,
            schema_name=schema["schema_name"],
            version=schema["schema_version"],
        )
        assert False
    except HTTPError as e:
        assert e.response.status_code == 409


@when('"{author}" has an active schema on the ledger')
@then('"{author}" has an active schema on the ledger')
def step_impl(context, author: str):
    # GET /transactions/{tran_id}
    txn_request = get_author_context(context, author, "current_transaction")
    tnx_id = txn_request["transaction_id"]
    author_txn = get_author_transaction_record(
        context, author, tnx_id, "transaction_acked"
    )
    assert "meta_data" in author_txn, pprint.pp(author_txn)
    schema_id = author_txn["meta_data"]["context"]["schema_id"]

    # GET /schemas/created
    schemas_created = call_author_service(
        context,
        author,
        GET,
        "/schemas/created",
    )
    assert schema_id in schemas_created["schema_ids"], pprint.pp(schemas_created)

    # GET /schemas/{schema_id}
    schema_created = call_author_service(
        context,
        author,
        GET,
        f"/schemas/{schema_id}",
    )
    assert "schema" in schema_created, pprint.pp(schema_created)
    # save into context
    put_author_context(context, author, "current_schema", schema_created["schema"])


@when(
    '"{author}" creates a new credential definition "{with_or_without}" revocation support'
)
@then(
    '"{author}" creates a new credential definition "{with_or_without}" revocation support'
)
def step_impl(context, author: str, with_or_without: str):
    # POST /credential-definitions
    schema = get_author_context(context, author, "current_schema")
    schema_id = schema["id"]
    tag = "test_tag"
    cred_def = {
        "schema_id": schema_id,
        "tag": tag,
    }
    if with_or_without.lower() == "with":
        cred_def["support_revocation"] = True
        cred_def["revoc_reg_count"] = REVOC_REG_COUNT
    resp = call_author_service(
        context,
        author,
        POST,
        "/credential-definitions",
        data=cred_def,
    )
    assert "txn" in resp, pprint.pp(resp)
    assert "transaction_id" in resp["txn"], pprint.pp(resp)
    # save into context
    put_author_context(context, author, "current_transaction", resp["txn"])
    put_author_context(context, author, "current_cred_def", cred_def)


@when(
    '"{author}" creates a new credential definition with the last schema from "{schema_author}" "{with_or_without}" revocation support'
)
@then(
    '"{author}" creates a new credential definition with the last schema from "{schema_author}" "{with_or_without}" revocation support'
)
def step_impl(context, author: str, schema_author: str, with_or_without: str):
    # POST /credential-definitions
    schema = get_author_context(context, schema_author, "current_schema")
    schema_id = schema["id"]
    tag = "test_tag"
    cred_def = {
        "schema_id": schema_id,
        "tag": tag,
    }
    if with_or_without.lower() == "with":
        cred_def["support_revocation"] = True
        cred_def["revoc_reg_count"] = REVOC_REG_COUNT
    resp = call_author_service(
        context,
        author,
        POST,
        "/credential-definitions",
        data=cred_def,
    )
    assert "txn" in resp, pprint.pp(resp)
    assert "transaction_id" in resp["txn"], pprint.pp(resp)
    # save into context
    put_author_context(context, author, "current_transaction", resp["txn"])
    put_author_context(context, author, "current_cred_def", cred_def)


@then(
    'the endorser allows "{author}" last credential definition "{with_or_without}" revocation support'
)
@when(
    'the endorser allows "{author}" last credential definition "{with_or_without}" revocation support'
)
def step_impl(context, author: str, with_or_without: str):
    schema = get_author_context(context, author, "current_schema")
    cred_def = get_author_context(context, author, "current_cred_def")
    resp = call_author_service(
        context,
        author,
        GET,
        "/wallet/did/public",
    )
    public_did = resp["result"]["did"]

    schema_id = schema["id"].split(":")
    resp = set_endorser_allowed_credential_definition(
        context,
        tag=cred_def["tag"],
        rev_reg_def=with_or_without.lower() == "with",
        rev_reg_entry=with_or_without.lower() == "with",
        creddef_author_did=public_did,
        schema_issuer_did=schema_id[0],
        schema_name=schema_id[2],
        version=schema_id[3],
    )


@then(
<<<<<<< HEAD
    'the endorser allows "{author}" last credential definition "{with_or_without}" revocation support from file via "{POST_or_PUT}"'
)
@when(
=======
    'the endorser allows "{author}" last credential definition with schema created by "{schema_author}" "{with_or_without}" revocation support'
)
@when(
    'the endorser allows "{author}" last credential definition with schema created by "{schema_author}" "{with_or_without}" revocation support'
)
def step_impl(context, author: str, schema_author: str, with_or_without: str):
    schema = get_author_context(context, schema_author, "current_schema")
    cred_def = get_author_context(context, author, "current_cred_def")
    author_public_did = call_author_service(
        context,
        author,
        GET,
        "/wallet/did/public",
    )["result"]["did"]

    schema_id = schema["id"].split(":")
    resp = set_endorser_allowed_credential_definition(
        context,
        tag=cred_def["tag"],
        rev_reg_def=with_or_without.lower() == "with",
        rev_reg_entry=with_or_without.lower() == "with",
        creddef_author_did=author_public_did,
        schema_issuer_did=schema_id[0],  # schema author's did
        schema_name=schema_id[2],
        version=schema_id[3],
    )


@then(
    'the endorser allows "{author}" last credential definition "{with_or_without}" revocation support from file via "{POST_or_PUT}"'
)
@when(
>>>>>>> 52a45719
    'the endorser allows "{author}" last credential definition "{with_or_without}" revocation support from file via "{POST_or_PUT}"'
)
def step_impl(
    context,
    author: str,
    with_or_without: str,
    POST_or_PUT: Literal["POST"] | Literal["PUT"],
):
    schema = get_author_context(context, author, "current_schema")
    cred_def = get_author_context(context, author, "current_cred_def")
    resp = call_author_service(
        context,
        author,
        GET,
        "/wallet/did/public",
    )
    public_did = resp["result"]["did"]

    schema_id = schema["id"].split(":")
    resp = set_endorser_allowed_from_file(
        context,
        POST_or_PUT,
        credential_definition=[
            AllowedCredentialDefinition(
                tag=cred_def["tag"],
                rev_reg_def=with_or_without.lower() == "with",
                rev_reg_entry=with_or_without.lower() == "with",
                creddef_author_did=public_did,
                schema_issuer_did=schema_id[0],
                schema_name=schema_id[2],
                version=schema_id[3],
            )
        ],
    )
    print(resp)


@when('"{author}" has an active credential definition on the ledger')
@then('"{author}" has an active credential definition on the ledger')
def step_impl(context, author: str):
    # GET /transactions/{tran_id}
    txn_request = get_author_context(context, author, "current_transaction")
    tnx_id = txn_request["transaction_id"]
    author_txn = get_author_transaction_record(
        context, author, tnx_id, "transaction_acked"
    )
    assert "meta_data" in author_txn, pprint.pp(author_txn)
    cred_def_id = author_txn["meta_data"]["context"]["cred_def_id"]

    # GET /credential-definitions/created
    cred_defs_created = call_author_service(
        context,
        author,
        GET,
        "/credential-definitions/created",
    )
    assert cred_def_id in cred_defs_created["credential_definition_ids"], pprint.pp(
        cred_defs_created
    )

    # GET /credential-definitions/{cred_def_id}
    cred_def_created = call_author_service(
        context,
        author,
        GET,
        f"/credential-definitions/{cred_def_id}",
    )
    assert "credential_definition" in cred_def_created, pprint.pp(cred_def_created)
    # save into context
    put_author_context(
        context,
        author,
        "current_credential_definition",
        cred_def_created["credential_definition"],
    )


@then('"{author}" has an active revocation registry on the ledger')
def step_impl(context, author: str):
    cred_def = get_author_context(context, author, "current_credential_definition")
    cred_def_id = cred_def["id"]
    active_rev_reg = None
    inc = 0
    while not active_rev_reg:
        # GET /revocation/active-registry/{cred_def_id}
        try:
            resp = call_author_service(
                context,
                author,
                GET,
                f"/revocation/active-registry/{cred_def_id}",
            )
            if "result" in resp and resp["result"]:
                active_rev_reg = resp["result"]
        except HTTPError:
            pass

        if not active_rev_reg:
            inc += 1
            assert inc <= MAX_INC, pprint.pp(
                "Error too many retries can't find " + str(cred_def_id)
            )
            time.sleep(SLEEP_INC)<|MERGE_RESOLUTION|>--- conflicted
+++ resolved
@@ -289,11 +289,6 @@
 
 
 @then(
-<<<<<<< HEAD
-    'the endorser allows "{author}" last credential definition "{with_or_without}" revocation support from file via "{POST_or_PUT}"'
-)
-@when(
-=======
     'the endorser allows "{author}" last credential definition with schema created by "{schema_author}" "{with_or_without}" revocation support'
 )
 @when(
@@ -326,7 +321,6 @@
     'the endorser allows "{author}" last credential definition "{with_or_without}" revocation support from file via "{POST_or_PUT}"'
 )
 @when(
->>>>>>> 52a45719
     'the endorser allows "{author}" last credential definition "{with_or_without}" revocation support from file via "{POST_or_PUT}"'
 )
 def step_impl(
